/*
 *      Copyright (C) 2012-2015 DataStax Inc.
 *
 *   Licensed under the Apache License, Version 2.0 (the "License");
 *   you may not use this file except in compliance with the License.
 *   You may obtain a copy of the License at
 *
 *      http://www.apache.org/licenses/LICENSE-2.0
 *
 *   Unless required by applicable law or agreed to in writing, software
 *   distributed under the License is distributed on an "AS IS" BASIS,
 *   WITHOUT WARRANTIES OR CONDITIONS OF ANY KIND, either express or implied.
 *   See the License for the specific language governing permissions and
 *   limitations under the License.
 */
package com.datastax.driver.core;

import com.datastax.driver.core.policies.AddressTranslater;
import org.scassandra.Scassandra;
import org.scassandra.http.client.ActivityClient;
import org.scassandra.http.client.CurrentClient;
import org.scassandra.http.client.PrimingClient;
import org.slf4j.Logger;
import org.slf4j.LoggerFactory;
import org.testng.annotations.AfterClass;
import org.testng.annotations.AfterMethod;
import org.testng.annotations.BeforeClass;
import org.testng.annotations.BeforeMethod;

import java.net.InetSocketAddress;
import java.util.Collections;

import static org.assertj.core.api.Assertions.fail;

/**
 * Base class for Scassandra tests.
 * This class takes care of starting and stopping a Scassandra server,
 * and provides some helper methods to leverage the creation of Cluster and Session objects.
 * The actual creation of such objects is however left to subclasses.
 * If a single cluster instance can be shared by all test methods,
 * consider using {@link com.datastax.driver.core.ScassandraTestBase.PerClassCluster} instead.
 */
public abstract class ScassandraTestBase {

    private static final Logger logger = LoggerFactory.getLogger(ScassandraTestBase.class);

    protected Scassandra scassandra;

    protected InetSocketAddress hostAddress;

    protected PrimingClient primingClient;

    protected ActivityClient activityClient;

    protected CurrentClient currentClient;

    protected static String ip = TestUtils.ipOfNode(1);

    @BeforeClass(groups = {"short", "long"})
    public void startScassandra() {
        scassandra = TestUtils.createScassandraServer();
        scassandra.start();
        primingClient = scassandra.primingClient();
        activityClient = scassandra.activityClient();
        currentClient = scassandra.currentClient();
        hostAddress = new InetSocketAddress(ip, scassandra.getBinaryPort());
    }

    @AfterClass(groups = {"short", "long"})
    public void stopScassandra() {
        if (scassandra != null)
            scassandra.stop();
    }

    @BeforeMethod(groups = {"short", "long"})
    @AfterMethod(groups = {"short", "long"})
    public void resetClients() {
        activityClient.clearAllRecordedActivity();
        primingClient.clearAllPrimes();
        currentClient.enableListener();
    }

    protected Cluster.Builder createClusterBuilder() {
        Cluster.Builder builder = Cluster.builder()
                .addContactPointsWithPorts(Collections.singletonList(hostAddress))
<<<<<<< HEAD
                        // Scassandra does not support V3 yet, and V4 may cause the server to crash
                .withProtocolVersion(ProtocolVersion.V2)
=======
                .withAddressTranslater(new AddressTranslater() {
                    @Override
                    public InetSocketAddress translate(InetSocketAddress address) {
                        return new InetSocketAddress(address.getAddress(), scassandra.getBinaryPort());
                    }
                })
>>>>>>> 9300eb71
                .withPoolingOptions(new PoolingOptions()
                        .setCoreConnectionsPerHost(HostDistance.LOCAL, 1)
                        .setMaxConnectionsPerHost(HostDistance.LOCAL, 1)
                        .setHeartbeatIntervalSeconds(0))
                .withPort(scassandra.getBinaryPort());
        return builder;
    }

    /**
     * An overrideable method for building on to the Cluster.Builder used for this
     * class.
     *
     * @param builder
     * @return
     */
    protected Cluster.Builder configure(Cluster.Builder builder) {
        return builder;
    }

    protected Host retrieveSingleHost(Cluster cluster) {
        Host host = cluster.getMetadata().getHost(hostAddress);
        if (host == null) {
            fail("Unable to retrieve host");
        }
        return host;
    }

    /**
     * This subclass of ScassandraTestBase assumes that
     * the same Cluster instance will be used for all tests.
     */
    public static abstract class PerClassCluster extends ScassandraTestBase {

        protected Cluster cluster;

        protected Session session;

        protected Host host;

        @BeforeClass(groups = {"short", "long"}, dependsOnMethods = "startScassandra")
        public void initCluster() {
            Cluster.Builder builder = createClusterBuilder();
            cluster = builder.build();
            host = retrieveSingleHost(cluster);
            session = cluster.connect();
        }

        @AfterClass(groups = {"short", "long"}, alwaysRun = true)
        public void closeCluster() {
            if (cluster != null)
                cluster.close();
        }

        @AfterClass(groups = {"short", "long"}, dependsOnMethods = "closeCluster", alwaysRun = true)
        @Override
        public void stopScassandra() {
            super.stopScassandra();
        }

    }

}<|MERGE_RESOLUTION|>--- conflicted
+++ resolved
@@ -15,7 +15,6 @@
  */
 package com.datastax.driver.core;
 
-import com.datastax.driver.core.policies.AddressTranslater;
 import org.scassandra.Scassandra;
 import org.scassandra.http.client.ActivityClient;
 import org.scassandra.http.client.CurrentClient;
@@ -82,18 +81,10 @@
 
     protected Cluster.Builder createClusterBuilder() {
         Cluster.Builder builder = Cluster.builder()
-                .addContactPointsWithPorts(Collections.singletonList(hostAddress))
-<<<<<<< HEAD
-                        // Scassandra does not support V3 yet, and V4 may cause the server to crash
+                .withPort(scassandra.getBinaryPort())
+                .addContactPoints(Collections.singletonList(hostAddress.getAddress()))
+                // Scassandra does not support V3 yet, and V4 may cause the server to crash
                 .withProtocolVersion(ProtocolVersion.V2)
-=======
-                .withAddressTranslater(new AddressTranslater() {
-                    @Override
-                    public InetSocketAddress translate(InetSocketAddress address) {
-                        return new InetSocketAddress(address.getAddress(), scassandra.getBinaryPort());
-                    }
-                })
->>>>>>> 9300eb71
                 .withPoolingOptions(new PoolingOptions()
                         .setCoreConnectionsPerHost(HostDistance.LOCAL, 1)
                         .setMaxConnectionsPerHost(HostDistance.LOCAL, 1)
