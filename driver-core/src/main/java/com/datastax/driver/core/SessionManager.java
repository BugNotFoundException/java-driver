--- conflicted
+++ resolved
@@ -28,11 +28,6 @@
 import org.slf4j.Logger;
 import org.slf4j.LoggerFactory;
 
-<<<<<<< HEAD
-import com.datastax.driver.core.exceptions.AuthenticationException;
-=======
-
->>>>>>> 2905f6a5
 import com.datastax.driver.core.exceptions.DriverInternalError;
 import com.datastax.driver.core.exceptions.UnsupportedFeatureException;
 import com.datastax.driver.core.policies.LoadBalancingPolicy;
@@ -423,12 +418,8 @@
             return new Requests.Query(qString, options);
         } else if (statement instanceof BoundStatement) {
             BoundStatement bs = (BoundStatement)statement;
-<<<<<<< HEAD
+            bs.ensureAllSet();
             boolean skipMetadata = protoVersion != ProtocolVersion.V1 && bs.statement.getPreparedId().resultSetMetadata != null;
-=======
-            bs.ensureAllSet();
-            boolean skipMetadata = protoVersion != 1 && bs.statement.getPreparedId().resultSetMetadata != null;
->>>>>>> 2905f6a5
             Requests.QueryProtocolOptions options = new Requests.QueryProtocolOptions(cl, Arrays.asList(bs.wrapper.values), skipMetadata, fetchSize, pagingState, scl);
             return new Requests.Execute(bs.statement.getPreparedId().id, options);
         } else {
