--- conflicted
+++ resolved
@@ -21,11 +21,7 @@
     <parent>
         <groupId>com.datastax.cassandra</groupId>
         <artifactId>cassandra-driver-parent</artifactId>
-<<<<<<< HEAD
         <version>3.1.0-SNAPSHOT</version>
-=======
-        <version>3.0.4-SNAPSHOT</version>
->>>>>>> 932e3872
     </parent>
     <artifactId>cassandra-driver-core</artifactId>
     <packaging>bundle</packaging>
